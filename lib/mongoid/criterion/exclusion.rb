# encoding: utf-8
module Mongoid #:nodoc:
  module Criterion #:nodoc:
    module Exclusion
      # Adds a criterion to the +Criteria+ that specifies values that are not allowed
      # to match any document in the database. The MongoDB conditional operator that
      # will be used is "$ne".
      #
      # Options:
      #
      # attributes: A +Hash+ where the key is the field name and the value is a
      # value that must not be equal to the corresponding field value in the database.
      #
      # Example:
      #
      # <tt>criteria.excludes(:field => "value1")</tt>
      #
      # <tt>criteria.excludes(:field1 => "value1", :field2 => "value1")</tt>
      #
      # Returns: <tt>self</tt>
      def excludes(attributes = {})
        mongo_id = attributes.delete(:id)
        attributes = attributes.merge(:_id => mongo_id) if mongo_id
        update_selector(attributes, "$ne")
      end

      # Adds a criterion to the +Criteria+ that specifies values where none
      # should match in order to return results. This is similar to an SQL "NOT IN"
      # clause. The MongoDB conditional operator that will be used is "$nin".
      #
      # Options:
      #
      # attributes: A +Hash+ where the key is the field name and the value is an
      # +Array+ of values that none can match.
      #
      # Example:
      #
      # <tt>criteria.not_in(:field => ["value1", "value2"])</tt>
      #
      # <tt>criteria.not_in(:field1 => ["value1", "value2"], :field2 => ["value1"])</tt>
      #
      # Returns: <tt>self</tt>
      def not_in(attributes)
        update_selector(attributes, "$nin")
      end

      # Adds a criterion to the +Criteria+ that specifies the fields that will
      # get returned from the Document. Used mainly for list views that do not
      # require all fields to be present. This is similar to SQL "SELECT" values.
      #
      # Options:
      #
      # args: A list of field names to retrict the returned fields to.
      #
      # Example:
      #
      # <tt>criteria.only(:field1, :field2, :field3)</tt>
      #
      # Returns: <tt>self</tt>
      def only(*args)
<<<<<<< HEAD
        clone.tap do |crit|
          crit.options[:fields] = args.flatten if args.any?
        end
=======
        if args.any?
          @options[:fields] = {:_type => 1}
          @field_list = args.flatten
          @field_list.each do |f|
            @options[:fields][f] = 1
          end
        end
        self
      end

      # Adds a criterion to the +Criteria+ that specifies the fields that will
      # not get returned from the Document. Used mainly for list views that do not
      # require all fields to be present.
      #
      # Options:
      #
      # args: A list of field names to exclude from the returned document.
      #
      # Example:
      #
      # <tt>criteria.without(:field1, :field2, :field3)</tt>
      #
      # Returns: <tt>self</tt>
      def without(*args)
        if args.any?
          @options[:fields] = {}
          args.flatten.each do |f|
            @options[:fields][f] = 0
          end
        end
        self
>>>>>>> 43650efa
      end
    end
  end
end<|MERGE_RESOLUTION|>--- conflicted
+++ resolved
@@ -1,23 +1,23 @@
 # encoding: utf-8
 module Mongoid #:nodoc:
   module Criterion #:nodoc:
+
+    # This module contains criteria behaviour for exclusion of values.
     module Exclusion
-      # Adds a criterion to the +Criteria+ that specifies values that are not allowed
-      # to match any document in the database. The MongoDB conditional operator that
-      # will be used is "$ne".
+
+      # Adds a criterion to the +Criteria+ that specifies values that are not
+      # allowed to match any document in the database. The MongoDB
+      # conditional operator that will be used is "$ne".
       #
-      # Options:
+      # @example Match documents without these values.
+      #   criteria.excludes(:field => "value1")
+      #   criteria.excludes(:field1 => "value1", :field2 => "value1")
       #
-      # attributes: A +Hash+ where the key is the field name and the value is a
-      # value that must not be equal to the corresponding field value in the database.
+      # @param [ Hash ] attributes: A +Hash+ where the key is the field
+      #   name and the value is a value that must not be equal to the
+      #   corresponding field value in the database.
       #
-      # Example:
-      #
-      # <tt>criteria.excludes(:field => "value1")</tt>
-      #
-      # <tt>criteria.excludes(:field1 => "value1", :field2 => "value1")</tt>
-      #
-      # Returns: <tt>self</tt>
+      # @return [ Criteria ] A newly cloned copy.
       def excludes(attributes = {})
         mongo_id = attributes.delete(:id)
         attributes = attributes.merge(:_id => mongo_id) if mongo_id
@@ -25,21 +25,18 @@
       end
 
       # Adds a criterion to the +Criteria+ that specifies values where none
-      # should match in order to return results. This is similar to an SQL "NOT IN"
-      # clause. The MongoDB conditional operator that will be used is "$nin".
+      # should match in order to return results. This is similar to an SQL
+      # "NOT IN" clause. The MongoDB conditional operator that will be
+      # used is "$nin".
       #
-      # Options:
+      # @example Match documents with values not in the provided.
+      #   criteria.not_in(:field => ["value1", "value2"])
+      #   criteria.not_in(:field1 => ["value1", "value2"], :field2 => ["value1"])
       #
-      # attributes: A +Hash+ where the key is the field name and the value is an
-      # +Array+ of values that none can match.
+      # @param [ Hash ] attributes A +Hash+ where the key is the field name
+      #   and the value is an +Array+ of values that none can match.
       #
-      # Example:
-      #
-      # <tt>criteria.not_in(:field => ["value1", "value2"])</tt>
-      #
-      # <tt>criteria.not_in(:field1 => ["value1", "value2"], :field2 => ["value1"])</tt>
-      #
-      # Returns: <tt>self</tt>
+      # @return [ Criteria ] A newly cloned copy.
       def not_in(attributes)
         update_selector(attributes, "$nin")
       end
@@ -48,53 +45,48 @@
       # get returned from the Document. Used mainly for list views that do not
       # require all fields to be present. This is similar to SQL "SELECT" values.
       #
-      # Options:
+      # @example Limit the fields to only the specified.
+      #   criteria.only(:field1, :field2, :field3)
       #
-      # args: A list of field names to retrict the returned fields to.
+      # @note #only and #without cannot be used together.
       #
-      # Example:
+      # @param [ Array<Symbol> ] args A list of field names to limit to.
       #
-      # <tt>criteria.only(:field1, :field2, :field3)</tt>
-      #
-      # Returns: <tt>self</tt>
+      # @return [ Criteria ] A newly cloned copy.
       def only(*args)
-<<<<<<< HEAD
         clone.tap do |crit|
-          crit.options[:fields] = args.flatten if args.any?
-        end
-=======
-        if args.any?
-          @options[:fields] = {:_type => 1}
-          @field_list = args.flatten
-          @field_list.each do |f|
-            @options[:fields][f] = 1
+          if args.any?
+            crit.options[:fields] = {:_type => 1}
+            crit.field_list = args.flatten
+            crit.field_list.each do |f|
+              crit.options[:fields][f] = 1
+            end
           end
         end
-        self
       end
 
       # Adds a criterion to the +Criteria+ that specifies the fields that will
-      # not get returned from the Document. Used mainly for list views that do not
-      # require all fields to be present.
+      # not get returned by the document.
       #
-      # Options:
+      # @example Filter out specific fields.
+      #   criteria.without(:field2, :field2)
       #
-      # args: A list of field names to exclude from the returned document.
+      # @note #only and #without cannot be used together.
       #
-      # Example:
+      # @param [ Array<Symbol> args A list of fields to exclude.
       #
-      # <tt>criteria.without(:field1, :field2, :field3)</tt>
+      # @return [ Criteria ] A newly cloned copy.
       #
-      # Returns: <tt>self</tt>
+      # @since 2.0.0
       def without(*args)
-        if args.any?
-          @options[:fields] = {}
-          args.flatten.each do |f|
-            @options[:fields][f] = 0
+        clone.tap do |crit|
+          if args.any?
+            crit.options[:fields] = {}
+            args.flatten.each do |f|
+              crit.options[:fields][f] = 0
+            end
           end
         end
-        self
->>>>>>> 43650efa
       end
     end
   end
