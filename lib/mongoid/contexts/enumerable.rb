--- conflicted
+++ resolved
@@ -41,13 +41,7 @@
       #
       # An +Array+ of documents that matched the selector.
       def execute(paginating = false)
-<<<<<<< HEAD
-        matching = @documents.select { |document| document.matches?(@selector) }
-        @count = matching.size if paginating
-        matching
-=======
         limit(@documents.select { |document| document.matches?(@selector) })
->>>>>>> 0c1d4e7e
       end
 
       # Create the new enumerable context. This will need the selector and
